﻿// Copyright (c) .NET Foundation. All rights reserved.
// Licensed under the Apache License, Version 2.0. See License.txt in the project root for license information.

using System;
using System.Buffers;
using System.Diagnostics;
using System.IO;
using System.IO.Pipelines;
using System.Net;
using System.Net.Sockets;
using System.Runtime.InteropServices;
using System.Threading;
using System.Threading.Tasks;
using Microsoft.AspNetCore.Connections;
using Microsoft.AspNetCore.Server.Kestrel.Transport.Abstractions.Internal;
using Microsoft.Extensions.Logging;

namespace Microsoft.AspNetCore.Server.Kestrel.Transport.Sockets.Internal
{
    internal sealed class SocketConnection : TransportConnection, IDisposable
    {
        private static readonly int MinAllocBufferSize = KestrelMemoryPool.MinimumSegmentSize / 2;
        private static readonly bool IsWindows = RuntimeInformation.IsOSPlatform(OSPlatform.Windows);

        private readonly Socket _socket;
        private readonly PipeScheduler _scheduler;
        private readonly ISocketsTrace _trace;
        private readonly SocketReceiver _receiver;
        private readonly SocketSender _sender;
        private readonly CancellationTokenSource _connectionClosedTokenSource = new CancellationTokenSource();

        private readonly object _shutdownLock = new object();
        private volatile bool _aborted;
        private volatile ConnectionAbortedException _abortReason;
        private long _totalBytesWritten;

        internal SocketConnection(Socket socket, MemoryPool<byte> memoryPool, PipeScheduler scheduler, ISocketsTrace trace)
        {
            Debug.Assert(socket != null);
            Debug.Assert(memoryPool != null);
            Debug.Assert(trace != null);

            _socket = socket;
            MemoryPool = memoryPool;
            _scheduler = scheduler;
            _trace = trace;

            var localEndPoint = (IPEndPoint)_socket.LocalEndPoint;
            var remoteEndPoint = (IPEndPoint)_socket.RemoteEndPoint;

            LocalAddress = localEndPoint.Address;
            LocalPort = localEndPoint.Port;

            RemoteAddress = remoteEndPoint.Address;
            RemotePort = remoteEndPoint.Port;

            ConnectionClosed = _connectionClosedTokenSource.Token;

            // On *nix platforms, Sockets already dispatches to the ThreadPool.
            // Yes, the IOQueues are still used for the PipeSchedulers. This is intentional.
            // https://github.com/aspnet/KestrelHttpServer/issues/2573
            var awaiterScheduler = IsWindows ? _scheduler : PipeScheduler.Inline;

            _receiver = new SocketReceiver(_socket, awaiterScheduler);
            _sender = new SocketSender(_socket, awaiterScheduler);
        }

        public override MemoryPool<byte> MemoryPool { get; }
        public override PipeScheduler InputWriterScheduler => _scheduler;
        public override PipeScheduler OutputReaderScheduler => _scheduler;
        public override long TotalBytesWritten => Interlocked.Read(ref _totalBytesWritten);

        public async Task StartAsync()
        {
            try
            {
                // Spawn send and receive logic
                var receiveTask = DoReceive();
                var sendTask = DoSend();

                // Now wait for both to complete
                await receiveTask;
                await sendTask;

                _receiver.Dispose();
                _sender.Dispose();
                ThreadPool.QueueUserWorkItem(state => ((SocketConnection)state).CancelConnectionClosedToken(), this);
            }
            catch (Exception ex)
            {
                _trace.LogError(0, ex, $"Unexpected exception in {nameof(SocketConnection)}.{nameof(StartAsync)}.");
            }
        }

<<<<<<< HEAD
        protected override void AbortCore(ConnectionAbortedException abortReason)
=======
        public override void Abort(ConnectionAbortedException abortReason)
>>>>>>> ac31e5ab
        {
            _abortReason = abortReason;
            Output.CancelPendingRead();

            // Try to gracefully close the socket to match libuv behavior.
            Shutdown();
        }

        // Only called after connection middleware is complete which means the ConnectionClosed token has fired.
        public void Dispose()
        {
            _connectionClosedTokenSource.Dispose();
        }

        private async Task DoReceive()
        {
            Exception error = null;

            try
            {
                await ProcessReceives();
            }
            catch (SocketException ex) when (IsConnectionResetError(ex.SocketErrorCode))
            {
                // A connection reset can be reported as SocketError.ConnectionAborted on Windows
                if (!_aborted)
                {
                    error = new ConnectionResetException(ex.Message, ex);
                    _trace.ConnectionReset(ConnectionId);
                }
            }
            catch (SocketException ex) when (IsConnectionAbortError(ex.SocketErrorCode))
            {
                if (!_aborted)
                {
                    // Calling Dispose after ReceiveAsync can cause an "InvalidArgument" error on *nix.
                    _trace.ConnectionError(ConnectionId, error);
                }
            }
            catch (ObjectDisposedException)
            {
                if (!_aborted)
                {
                    _trace.ConnectionError(ConnectionId, error);
                }
            }
            catch (IOException ex)
            {
                error = ex;
                _trace.ConnectionError(ConnectionId, error);
            }
            catch (Exception ex)
            {
                error = new IOException(ex.Message, ex);
                _trace.ConnectionError(ConnectionId, error);
            }
            finally
            {
                if (_aborted)
                {
                    error = error ?? _abortReason ?? new ConnectionAbortedException();
                }

                Input.Complete(error);
            }
        }

        private async Task ProcessReceives()
        {
            while (true)
            {
                // Ensure we have some reasonable amount of buffer space
                var buffer = Input.GetMemory(MinAllocBufferSize);

                var bytesReceived = await _receiver.ReceiveAsync(buffer);

                if (bytesReceived == 0)
                {
                    // FIN
                    _trace.ConnectionReadFin(ConnectionId);
                    break;
                }

                Input.Advance(bytesReceived);

                var flushTask = Input.FlushAsync();

                if (!flushTask.IsCompleted)
                {
                    _trace.ConnectionPause(ConnectionId);

                    await flushTask;

                    _trace.ConnectionResume(ConnectionId);
                }

                var result = flushTask.GetAwaiter().GetResult();
                if (result.IsCompleted)
                {
                    // Pipe consumer is shut down, do we stop writing
                    break;
                }
            }
        }

        private async Task DoSend()
        {
            Exception error = null;

            try
            {
                await ProcessSends();
            }
            catch (SocketException ex) when (IsConnectionResetError(ex.SocketErrorCode))
            {
                // A connection reset can be reported as SocketError.ConnectionAborted on Windows
                error = null;
                _trace.ConnectionReset(ConnectionId);
            }
            catch (SocketException ex) when (IsConnectionAbortError(ex.SocketErrorCode))
            {
                error = null;
            }
            catch (ObjectDisposedException)
            {
                error = null;
            }
            catch (IOException ex)
            {
                error = ex;
                _trace.ConnectionError(ConnectionId, error);
            }
            catch (Exception ex)
            {
                error = new IOException(ex.Message, ex);
                _trace.ConnectionError(ConnectionId, error);
            }
            finally
            {
                Shutdown();

                // Complete the output after disposing the socket
                Output.Complete(error);
            }
        }

        private async Task ProcessSends()
        {
            while (true)
            {
                var result = await Output.ReadAsync();
<<<<<<< HEAD
=======

                var buffer = result.Buffer;
>>>>>>> ac31e5ab

                if (result.IsCanceled)
                {
                    break;
                }

                var buffer = result.Buffer;

                var end = buffer.End;
                var isCompleted = result.IsCompleted;
                if (!buffer.IsEmpty)
                {
                    await _sender.SendAsync(buffer);
                }

                // This is not interlocked because there could be a concurrent writer.
                // Instead it's to prevent read tearing on 32-bit systems.
                Interlocked.Add(ref _totalBytesWritten, buffer.Length);

                Output.AdvanceTo(end);

                if (isCompleted)
                {
                    break;
                }
            }
        }

        private void Shutdown()
        {
            lock (_shutdownLock)
            {
                if (!_aborted)
                {
                    // Make sure to close the connection only after the _aborted flag is set.
                    // Without this, the RequestsCanBeAbortedMidRead test will sometimes fail when
                    // a BadHttpRequestException is thrown instead of a TaskCanceledException.
                    _aborted = true;
                    _trace.ConnectionWriteFin(ConnectionId);

                    try
                    {
                        // Try to gracefully close the socket even for aborts to match libuv behavior.
                        _socket.Shutdown(SocketShutdown.Both);
                    }
                    catch
                    {
                        // Ignore any errors from Socket.Shutdown since we're tearing down the connection anyway.
                    }

                    _socket.Dispose();
                }
            }
        }

        private void CancelConnectionClosedToken()
        {
            try
            {
                _connectionClosedTokenSource.Cancel();
            }
            catch (Exception ex)
            {
                _trace.LogError(0, ex, $"Unexpected exception in {nameof(SocketConnection)}.{nameof(CancelConnectionClosedToken)}.");
            }
        }

        private static bool IsConnectionResetError(SocketError errorCode)
        {
            return errorCode == SocketError.ConnectionReset ||
                   errorCode == SocketError.ConnectionAborted ||
                   errorCode == SocketError.Shutdown;
        }

        private static bool IsConnectionAbortError(SocketError errorCode)
        {
            return errorCode == SocketError.OperationAborted ||
                   errorCode == SocketError.Interrupted ||
                   errorCode == SocketError.InvalidArgument;
        }
    }
}<|MERGE_RESOLUTION|>--- conflicted
+++ resolved
@@ -92,11 +92,7 @@
             }
         }
 
-<<<<<<< HEAD
-        protected override void AbortCore(ConnectionAbortedException abortReason)
-=======
         public override void Abort(ConnectionAbortedException abortReason)
->>>>>>> ac31e5ab
         {
             _abortReason = abortReason;
             Output.CancelPendingRead();
@@ -248,11 +244,6 @@
             while (true)
             {
                 var result = await Output.ReadAsync();
-<<<<<<< HEAD
-=======
-
-                var buffer = result.Buffer;
->>>>>>> ac31e5ab
 
                 if (result.IsCanceled)
                 {
