// Copyright (c) .NET Foundation. All rights reserved.
// Licensed under the Apache License, Version 2.0. See License.txt in the project root for license information.

using System;
using System.Collections.Generic;
using System.IO.Pipelines;
using System.Security.Claims;
using System.Threading;
using Microsoft.AspNetCore.Connections.Features;
using Microsoft.AspNetCore.Http.Features;

namespace Microsoft.AspNetCore.Connections
{
    public class DefaultConnectionContext : ConnectionContext,
                                            IDisposable,
                                            IConnectionIdFeature,
                                            IConnectionItemsFeature,
                                            IConnectionTransportFeature,
                                            IConnectionUserFeature,
                                            IConnectionLifetimeFeature
    {
        private CancellationTokenSource _connectionClosedTokenSource = new CancellationTokenSource();

        public DefaultConnectionContext() :
            this(Guid.NewGuid().ToString())
        {
            ConnectionClosed = _connectionClosedTokenSource.Token;
        }

        /// <summary>
        /// Creates the DefaultConnectionContext without Pipes to avoid upfront allocations.
        /// The caller is expected to set the <see cref="Transport"/> and <see cref="Application"/> pipes manually.
        /// </summary>
        /// <param name="id"></param>
        public DefaultConnectionContext(string id)
        {
            ConnectionId = id;

            Features = new FeatureCollection();
            Features.Set<IConnectionUserFeature>(this);
            Features.Set<IConnectionItemsFeature>(this);
            Features.Set<IConnectionIdFeature>(this);
            Features.Set<IConnectionTransportFeature>(this);
            Features.Set<IConnectionLifetimeFeature>(this);
        }

        public DefaultConnectionContext(string id, IDuplexPipe transport, IDuplexPipe application)
            : this(id)
        {
            Transport = transport;
            Application = application;
        }

        public override string ConnectionId { get; set; }

        public override IFeatureCollection Features { get; }

        public ClaimsPrincipal User { get; set; }

        public override IDictionary<object, object> Items { get; set; } = new ConnectionItems();

        public IDuplexPipe Application { get; set; }

        public override IDuplexPipe Transport { get; set; }

        public CancellationToken ConnectionClosed { get; set; }

<<<<<<< HEAD
        public void Abort() => Abort(abortReason: null);

=======
>>>>>>> ac31e5ab
        public override void Abort(ConnectionAbortedException abortReason)
        {
            ThreadPool.QueueUserWorkItem(cts => ((CancellationTokenSource)cts).Cancel(), _connectionClosedTokenSource);
        }

        public void Dispose()
        {
            _connectionClosedTokenSource.Dispose();
        }
    }
}<|MERGE_RESOLUTION|>--- conflicted
+++ resolved
@@ -65,11 +65,6 @@
 
         public CancellationToken ConnectionClosed { get; set; }
 
-<<<<<<< HEAD
-        public void Abort() => Abort(abortReason: null);
-
-=======
->>>>>>> ac31e5ab
         public override void Abort(ConnectionAbortedException abortReason)
         {
             ThreadPool.QueueUserWorkItem(cts => ((CancellationTokenSource)cts).Cancel(), _connectionClosedTokenSource);
